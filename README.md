--- conflicted
+++ resolved
@@ -1,10 +1,7 @@
 # Fish Tracker
 
-<<<<<<< HEAD
 Fish Tracker is an application for semi-automatic tracking and counting of fish in a sonar video. This is a functioning program but also under development.
-=======
-Fish Tracker is an application for semi-automatic tracking and counting of fish in a sonar video. This is a branch for developing Tana-specific cases.
->>>>>>> 640d9eef
+
 
 ![Fish Tracker main view](main_view.png)
 
